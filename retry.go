--- conflicted
+++ resolved
@@ -100,7 +100,6 @@
 }
 
 // isS3CodeRetryable - is s3 error code retryable.
-<<<<<<< HEAD
 func isS3CodeRetryable(s3Code string) (ok bool) {
 	_, ok = retryableS3Codes[s3Code]
 	return ok
@@ -119,17 +118,6 @@
 func isHTTPStatusRetryable(httpStatusCode int) (ok bool) {
 	_, ok = retryableHTTPStatusCodes[httpStatusCode]
 	return ok
-=======
-func isS3CodeRetryable(s3Code string) bool {
-	switch s3Code {
-	case "RequestError", "RequestTimeout", "Throttling", "ThrottlingException":
-		fallthrough
-	case "RequestLimitExceeded", "RequestThrottled", "InternalError":
-		fallthrough
-	case "ExpiredToken", "ExpiredTokenException":
-		return true
-	}
-	return false
 }
 
 // isHTTPStatusRetryable - is HTTP error code retryable.
@@ -142,5 +130,4 @@
 		return true
 	}
 	return false
->>>>>>> e5385cf0
 }